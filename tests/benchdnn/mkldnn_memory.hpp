/*******************************************************************************
* Copyright 2017-2018 Intel Corporation
*
* Licensed under the Apache License, Version 2.0 (the "License");
* you may not use this file except in compliance with the License.
* You may obtain a copy of the License at
*
*     http://www.apache.org/licenses/LICENSE-2.0
*
* Unless required by applicable law or agreed to in writing, software
* distributed under the License is distributed on an "AS IS" BASIS,
* WITHOUT WARRANTIES OR CONDITIONS OF ANY KIND, either express or implied.
* See the License for the specific language governing permissions and
* limitations under the License.
*******************************************************************************/

#ifndef _MKLDNN_MEMORY_HPP
#define _MKLDNN_MEMORY_HPP

#include "mkldnn_common.hpp"

struct dnn_mem_t {
    dnn_mem_t() {}

    dnn_mem_t(const mkldnn_memory_desc_t &md, mkldnn_engine_t engine) {
        active_ = (initialize(md, engine) == OK);
    }

    dnn_mem_t(int ndims, const mkldnn_dims_t dims, mkldnn_data_type_t dt,
            mkldnn_format_tag_t tag, mkldnn_engine_t engine) {
        active_ = (initialize(ndims, dims, dt, tag, engine) == OK);
    }

    dnn_mem_t(int ndims, const mkldnn_dims_t dims, mkldnn_data_type_t dt,
            mkldnn_format_tag_t tag, const mkldnn_memory_extra_desc_t &extra,
            mkldnn_engine_t engine) {
        active_ = (initialize(ndims, dims, dt, tag, extra, engine) == OK);
    }

    dnn_mem_t(int ndims, const mkldnn_dims_t dims, mkldnn_data_type_t dt,
            const mkldnn_dims_t strides, mkldnn_engine_t engine) {
        active_ = (initialize(ndims, dims, dt, strides, engine) == OK);
    }

    dnn_mem_t(const mkldnn_memory_desc_t &md, mkldnn_data_type_t dt,
            mkldnn_format_tag_t tag = mkldnn_format_tag_undef,
            mkldnn_engine_t engine = engine_ref) {
        active_ = (initialize(md, dt, tag, engine) == OK);
    }

    dnn_mem_t(const mkldnn_memory_desc_t &md, mkldnn_data_type_t dt,
            mkldnn_engine_t engine = engine_ref) {
        active_ = (initialize(md, dt, mkldnn_format_tag_undef, engine) == OK);
    }

    dnn_mem_t(const dnn_mem_t &rhs, mkldnn_data_type_t dt,
            mkldnn_format_tag_t tag = mkldnn_format_tag_undef,
            mkldnn_engine_t engine = engine_ref)
        : dnn_mem_t(rhs.md_, dt, tag, engine) {
        if (active_)
            reorder(rhs);
    }

    dnn_mem_t(const dnn_mem_t &rhs) = delete;
    dnn_mem_t &operator=(const dnn_mem_t &rhs) = delete;

    dnn_mem_t &operator=(dnn_mem_t &&rhs) {
        if (&rhs == this) return *this;
        cleanup();

        md_ = rhs.md_;
        m_ = rhs.m_;
        data_ = rhs.data_;
        is_data_owner_ = rhs.is_data_owner_;
        active_ = rhs.active_;
        engine_kind_ = rhs.engine_kind_;
        engine_ = rhs.engine_;
        is_cpu_native_ = rhs.is_cpu_native_;
        is_mapped_ = rhs.is_mapped_;
        mapped_ptr_ = rhs.mapped_ptr_;

        rhs.active_ = false;
        return *this;
    }
    dnn_mem_t(dnn_mem_t &&rhs) : dnn_mem_t() {
        *this = std::move(rhs);
    }


    ~dnn_mem_t() { cleanup(); }

    int reorder(const dnn_mem_t &rhs) { return reorder(rhs, NULL); }
    int reorder(const dnn_mem_t &rhs, const mkldnn_primitive_attr_t &attr) {
        if (this == &rhs) return OK;

        mkldnn_primitive_desc_t rpd;
        DNN_SAFE(mkldnn_reorder_primitive_desc_create(&rpd,
                    &rhs.md_, rhs.engine_, &md_, engine_, attr), WARN);

        mkldnn_primitive_t r;
        DNN_SAFE(mkldnn_primitive_create(&r, rpd), WARN);
        mkldnn_engine_t reorder_engine;
        DNN_SAFE(mkldnn_primitive_desc_query(
                         rpd, mkldnn_query_engine, 0, &reorder_engine),
                CRIT);
        DNN_SAFE(mkldnn_primitive_desc_destroy(rpd), CRIT);

        mkldnn_exec_arg_t args[] = {
            {MKLDNN_ARG_FROM, rhs.m_},
            {MKLDNN_ARG_TO, m_},
        };

        mkldnn_stream_t reorder_stream
                = (reorder_engine == engine_ref) ? stream_ref : stream_tgt;

        DNN_SAFE(execute_and_wait(r, reorder_stream, 2, args), WARN);
        DNN_SAFE(mkldnn_primitive_destroy(r), CRIT);

        return OK;
    }

    size_t size() const { return mkldnn_memory_desc_get_size(&md_); }

    int64_t nelems(bool with_padded_dims = false) const {
        auto dims = with_padded_dims
            ? md_.padded_dims
            : md_.dims;
        int64_t n = 1;
        for (int i = 0; i < md_.ndims; ++i)
            n *= dims[i];
        return n;
    }

    mkldnn_data_type_t dt() const { return md_.data_type; }
    size_t sizeof_dt() const { return ::sizeof_dt(dt()); }

    template <typename T>
    explicit operator T *() const {
        if (engine_ == engine_ref) {
            // Assume that the reference engine supports direct memory access
            // without map/unmap
            return static_cast<T *>(data_);
        }

        assert(is_mapped_ && "direct access only for mapped memory");
        return static_cast<T *>(mapped_ptr_);
    }

    float get_elem(int64_t idx) const {
        void *data = (void *)*this;
        float elem = 0.0;
        switch (dt()) {
        case mkldnn_s8: elem = static_cast<int8_t *>(data)[idx]; break;
        case mkldnn_u8: elem = static_cast<uint8_t *>(data)[idx]; break;
        case mkldnn_s32: elem = static_cast<int32_t *>(data)[idx]; break;
        case mkldnn_f32: elem = static_cast<float *>(data)[idx]; break;
        case mkldnn_bf16: elem = static_cast<bfloat16_t *>(data)[idx]; break;
        default: assert(!"bad data type");
        }
        return elem;
    }

    void set_elem(int64_t idx, float value) {
        void *data = (void *)*this;
        switch (dt()) {
            case mkldnn_s8: ((int8_t *)data)[idx] = value; break;
            case mkldnn_u8: ((uint8_t *)data)[idx] = value; break;
            case mkldnn_s32: ((int32_t *)data)[idx] = value; break;
            case mkldnn_f32: ((float *)data)[idx] = value; break;
            case mkldnn_bf16: ((bfloat16_t *)data)[idx] = value; break;
            default: assert(!"bad data type");
        }
    }

    int64_t get_scale_idx(int64_t data_idx, int scale_mask) const {
        const int ndims = md_.ndims;
        const auto &dims = md_.dims;
        int64_t stride = 1;
        int64_t offset = 0;

        if (scale_mask != 0) {
            for (int i = 0; i < ndims; ++i) {
                int d = md_.ndims - 1 - i;
                auto pos = data_idx % dims[d];
                data_idx /= dims[d];
                if (scale_mask & (1 << d)) {
                    offset += pos * stride;
                    stride *= dims[d];
                }
            }
        }

        return offset;
    }

    void map() {
        assert(!is_mapped_ && "memory is already mapped");

        DNN_SAFE_V(mkldnn_memory_map_data(m_, &mapped_ptr_));
        is_mapped_ = true;
    }

    void unmap() {
        assert(is_mapped_ && "memory is not mapped");

        DNN_SAFE_V(mkldnn_memory_unmap_data(m_, mapped_ptr_));
        is_mapped_ = false;
        mapped_ptr_ = NULL;
    }

    /* fields */

    mkldnn_memory_desc_t md_{};
    mkldnn_memory_t m_{};

private:
    void *data_ = NULL;
    bool is_data_owner_ = false;
    bool active_ = false;

    mkldnn_engine_kind_t engine_kind_ = mkldnn_any_engine;
    mkldnn_engine_t engine_ = NULL;

<<<<<<< HEAD
    bool is_ref_engine_;
=======
    bool is_cpu_native_ = false;
>>>>>>> 9bcda315

    bool is_mapped_ = false;
    void *mapped_ptr_ = NULL;

    int initialize(const mkldnn_memory_desc_t &md, mkldnn_data_type_t dt,
            mkldnn_format_tag_t tag, mkldnn_engine_t engine) {
        if (tag == mkldnn_format_tag_undef) {
            md_ = md;
            md_.data_type = dt;
        } else {
            DNN_SAFE(mkldnn_memory_desc_init_by_tag(
                        &md_, md.ndims, md.dims, dt, tag), CRIT);
        }
        engine_ = engine;
        DNN_SAFE_V(mkldnn_engine_get_kind(engine_, &engine_kind_));
        is_ref_engine_ = (engine == engine_ref);

        if (is_ref_engine_) {
            // Allocate memory for native backend directly
            is_data_owner_ = true;
            const size_t alignment = 1024 * 1024 * 16;
            size_t sz = mkldnn_memory_desc_get_size(&md_);
            data_ = zmalloc(sz, alignment);
            DNN_SAFE(data_ == NULL ? mkldnn_out_of_memory : mkldnn_success,
                    CRIT);
            // Init reference float type memory with NANs
            if (engine == engine_ref && dt == mkldnn_f32)
                for (int64_t i = 0; i < nelems(); i++)
                    ((float *)data_)[i] = NAN;

            DNN_SAFE(mkldnn_memory_create(&m_, &md_, engine, data_), CRIT);
        } else {
            is_data_owner_ = false;
            data_ = NULL;
            DNN_SAFE(mkldnn_memory_create(
                             &m_, &md_, engine, MKLDNN_MEMORY_ALLOCATE),
                    CRIT);
        }

        is_mapped_ = false;
        mapped_ptr_ = NULL;

        return OK;
    }

    int initialize(const mkldnn_memory_desc_t &md, mkldnn_engine_t engine) {
        return initialize(md, md.data_type, mkldnn_format_tag_undef, engine);
    }

    int initialize(int ndims, const mkldnn_dims_t dims, mkldnn_data_type_t dt,
            mkldnn_format_tag_t tag, mkldnn_engine_t engine) {
        mkldnn_memory_desc_t xmd;
        DNN_SAFE(mkldnn_memory_desc_init_by_tag(&xmd, ndims, dims, dt, tag), CRIT);
        SAFE(initialize(xmd, engine), CRIT);
        return OK;
    }

    int initialize(int ndims, const mkldnn_dims_t dims, mkldnn_data_type_t dt,
            mkldnn_format_tag_t tag, const mkldnn_memory_extra_desc_t &extra,
            mkldnn_engine_t engine) {
        mkldnn_memory_desc_t xmd;
        DNN_SAFE(mkldnn_memory_desc_init_by_tag(&xmd, ndims, dims, dt, tag), CRIT);
        xmd.extra = extra;
        SAFE(initialize(xmd, engine), CRIT);
        return OK;
    }

    int initialize(int ndims, const mkldnn_dims_t dims, mkldnn_data_type_t dt,
            const mkldnn_dims_t strides, mkldnn_engine_t engine) {
        mkldnn_memory_desc_t xmd;
        DNN_SAFE(mkldnn_memory_desc_init_by_strides(
                    &xmd, ndims, dims, dt, strides), CRIT);
        SAFE(initialize(xmd, engine), CRIT);
        return OK;
    }

    int cleanup() {
        if (!active_) return OK;
        DNN_SAFE(mkldnn_memory_destroy(m_), CRIT);
        if (is_data_owner_) zfree(data_);
        return OK;
    }
};

#endif<|MERGE_RESOLUTION|>--- conflicted
+++ resolved
@@ -75,7 +75,7 @@
         active_ = rhs.active_;
         engine_kind_ = rhs.engine_kind_;
         engine_ = rhs.engine_;
-        is_cpu_native_ = rhs.is_cpu_native_;
+        is_ref_engine_ = rhs.is_ref_engine_;
         is_mapped_ = rhs.is_mapped_;
         mapped_ptr_ = rhs.mapped_ptr_;
 
@@ -221,11 +221,7 @@
     mkldnn_engine_kind_t engine_kind_ = mkldnn_any_engine;
     mkldnn_engine_t engine_ = NULL;
 
-<<<<<<< HEAD
     bool is_ref_engine_;
-=======
-    bool is_cpu_native_ = false;
->>>>>>> 9bcda315
 
     bool is_mapped_ = false;
     void *mapped_ptr_ = NULL;
