--- conflicted
+++ resolved
@@ -96,13 +96,8 @@
     virtual cl_device_id device() const { return device_; }
     virtual cl_context context() const { return context_; }
 
-<<<<<<< HEAD
-    virtual device_id_t device_id() const override {
+    device_id_t device_id() const override {
         return std::make_tuple(0, reinterpret_cast<uint64_t>(device()), 0);
-=======
-    intptr_t device_id() const override {
-        return reinterpret_cast<intptr_t>(device());
->>>>>>> 577365c9
     }
 
     stream_t *service_stream() const { return service_stream_.get(); }
