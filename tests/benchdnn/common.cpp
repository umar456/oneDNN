--- conflicted
+++ resolved
@@ -23,16 +23,12 @@
 #include <utility>
 #include <vector>
 
-<<<<<<< HEAD
 #ifdef __linux__
 #include <string>
 #include <unistd.h>
 #endif
 
 #include "mkldnn.h"
-=======
-#include "dnnl.h"
->>>>>>> 31aec04b
 
 #include "common.hpp"
 
