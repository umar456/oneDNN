--- conflicted
+++ resolved
@@ -32,90 +32,45 @@
 
 include_directories(${PROJECT_SOURCE_DIR}/include)
 
-set_if(UNIX LIBM m)
-
-<<<<<<< HEAD
-# Getting Started example access memory directly so build it with
-# the native CPU backend only
-if(NOT MKLDNN_CPU_RUNTIME STREQUAL "SYCL")
-    register_exe(cpu-getting-started cpu_getting_started.cpp "test")
-endif()
-register_exe(cpu-memory-format-propagation cpu_memory_format_propagation.cpp "test")
-register_exe(cpu-performance-profiling-cpp cpu_performance_profiling.cpp "test")
-
-register_exe(cpu-cnn-inference-f32-c cpu_cnn_inference_f32.c "test")
-register_exe(cpu-cnn-inference-f32-cpp cpu_cnn_inference_f32.cpp "test")
-register_exe(cpu-cnn-training-f32-c cpu_cnn_training_f32.c "test" ${LIBM})
-register_exe(cpu-cnn-training-f32-cpp cpu_cnn_training_f32.cpp "test" ${LIBM})
-register_exe(cpu-cnn-training-bf16-cpp cpu_cnn_training_bf16.cpp "test" ${LIBM})
-register_exe(cpu-cnn-inference-int8-cpp cpu_cnn_inference_int8.cpp "test")
-
-# RNN examples access memory directly so build it with the native CPU backend only
-if(NOT MKLDNN_CPU_RUNTIME STREQUAL "SYCL")
-    register_exe(cpu-rnn-inference-f32-cpp cpu_rnn_inference_f32.cpp "test")
-    register_exe(cpu-rnn-inference-int8 cpu_rnn_inference_int8.cpp "test")
+if(UNIX)
+    find_library(LIBM m)
 endif()
 
-register_exe(cpu-rnn-training-f32 cpu_rnn_training_f32.cpp "test")
-
-if(NOT MKLDNN_GPU_RUNTIME STREQUAL "NONE")
-    register_exe(gpu-getting-started-c gpu_getting_started.c "test")
-    register_exe(gpu-getting-started-cpp gpu_getting_started.cpp "test")
-endif()
-
-if(MKLDNN_GPU_RUNTIME STREQUAL "OCL")
-    register_exe(gpu-opencl-interop-cpp gpu_opencl_interop.cpp "test")
-endif()
-
-if(MKLDNN_GPU_RUNTIME STREQUAL "SYCL")
-    register_exe(sycl-interop-cpp sycl_interop.cpp "test")
-    if(MKLDNN_SYCL_INTEL)
-        register_exe(sycl-interop-usm-cpp sycl_interop_usm.cpp "test")
-    endif()
-    if(MKLDNN_SYCL_COMPUTECPP)
-        add_sycl_to_target(
-            TARGET sycl-interop-cpp
-            SOURCES sycl_interop.cpp
-        )
-    endif()
-endif()
-
-if (MKLDNN_INSTALL_MODE STREQUAL "BUNDLE")
-    file(GLOB example_sources "cpu_*.cpp" "cpu_*.c")
-
-    if(MKLDNN_CPU_RUNTIME STREQUAL "SYCL")
-        foreach(ex_skip
-                cpu_getting_started.cpp
-                cpu_rnn_inference_f32.cpp
-                cpu_rnn_inference_int8.cpp)
-            get_filename_component(ex_skip_abs_path
-                    ${CMAKE_CURRENT_LIST_DIR}/${ex_skip} ABSOLUTE)
-            list(REMOVE_ITEM example_sources "${ex_skip_abs_path}")
-        endforeach()
-    endif()
-=======
 file(GLOB sources *.cpp *.c)
 
 foreach(src ${sources})
     get_filename_component(src_name ${src} NAME)
     string(REGEX REPLACE "[_\\.]" "-" example_name ${src_name})
-    if(${example_name} MATCHES "^(cpu)")
-        # Example name contains cpu-
-        register_exe(${example_name} ${src} "test" ${LIBM})
+    if(${example_name} MATCHES "sycl*")
+        if(DNNL_GPU_RUNTIME STREQUAL "SYCL")
+            if(NOT ${example_name} MATCHES ".*usm" OR DNNL_SYCL_INTEL)
+                register_exe(${example_name} ${src} "test" ${LIBM})
+                if(DNNL_SYCL_COMPUTECPP AND NOT ${example_name} MATCHES ".*usm")
+                    add_sycl_to_target(TARGET ${example_name} SOURCES ${src})
+                endif()
+            endif()
+        endif()
+    elseif(${example_name} MATCHES ".*opencl")
+         if(DNNL_GPU_RUNTIME STREQUAL "OCL")
+            register_exe(${example_name} ${src} "test" ${LIBM})
+        endif()
+    elseif(${example_name} MATCHES "^(cpu)")
+            if(NOT ${example_name} MATCHES "^(cpu-rnn|cpu-cnn)" AND NOT DNNL_WITH_SYCL)
+                # Example name contains cpu- but not rnn
+                register_exe(${example_name} ${src} "test" ${LIBM})
+            endif()
     elseif(${example_name} MATCHES "^(cross-engine|gpu)")
         # Example name contains cross-engine or gpu-
-        if (NOT DNNL_GPU_RUNTIME STREQUAL "NONE")
+        if(NOT DNNL_GPU_RUNTIME STREQUAL "NONE")
             register_exe(${example_name} ${src} "test" ${LIBM})
         endif()
     else()
         register_exe(${example_name} ${src} "" ${LIBM})
-
         # Adding test for CPU
         add_test("cpu-${example_name}" "${example_name}" cpu)
         maybe_configure_windows_test("cpu-${example_name}" TEST)
-
         # Adding test for GPU
-        if (NOT DNNL_GPU_RUNTIME STREQUAL "NONE")
+        if(NOT DNNL_GPU_RUNTIME STREQUAL "NONE")
            add_test("gpu-${example_name}" "${example_name}" gpu)
            maybe_configure_windows_test("gpu-${example_name}" TEST)
         endif()
@@ -125,7 +80,16 @@
 if (DNNL_INSTALL_MODE STREQUAL "BUNDLE")
     file(GLOB example_sources
          "cpu_*.cpp" "c_*.c" "cnn_*.c" "cnn_*.cpp" "rnn_*.cpp" "*.h*")
->>>>>>> 31aec04b
+    if(DNNL_CPU_RUNTIME STREQUAL "SYCL")
+        foreach(ex_skip
+                getting_started.cpp
+                rnn_inference_f32.cpp
+                cpu_rnn_inference_int8.cpp)
+            get_filename_component(ex_skip_abs_path
+                    ${CMAKE_CURRENT_LIST_DIR}/${ex_skip} ABSOLUTE)
+            list(REMOVE_ITEM example_sources "${ex_skip_abs_path}")
+        endforeach()
+    endif()
     configure_file(CMakeLists.txt.in CMakeLists.txt @ONLY)
     install(FILES
         ${CMAKE_CURRENT_BINARY_DIR}/CMakeLists.txt
