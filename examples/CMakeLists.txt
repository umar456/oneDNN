--- conflicted
+++ resolved
@@ -37,9 +37,8 @@
     find_library(LIBM m)
 endif()
 
-<<<<<<< HEAD
-file(GLOB sources *.cpp *.c)
-file(GLOB headers *.hpp *.h)
+file(GLOB_RECURSE sources *.cpp *.c)
+file(GLOB_RECURSE headers *.hpp *.h)
 
 # Skip SYCL, GPU and cross-engine examples
 foreach(f ${sources})
@@ -69,14 +68,12 @@
     list(REMOVE_ITEM sources "${CMAKE_CURRENT_LIST_DIR}/sycl_interop_usm.cpp")
 endif()
 
-foreach(src ${sources})
-    get_filename_component(src_name ${src} NAME)
-    string(REGEX REPLACE "[_\\.]" "-" example_name ${src_name})
-    if(${example_name} MATCHES "^(cross-engine|cpu|gpu)")
-        # Example name contains cross-engine, cpu or gpu
-        if(NOT ${example_name} MATCHES ".*opencl" OR DNNL_GPU_RUNTIME STREQUAL "OCL")
-=======
-file(GLOB_RECURSE sources *.cpp *.c)
+# Skip matmul examples with SYCL
+foreach(f ${sources})
+    if(DNNL_WITH_SYCL AND ${f} MATCHES "matmul")
+        list(REMOVE_ITEM sources "${f}")
+    endif()
+endforeach()
 
 foreach(src ${sources})
     file(RELATIVE_PATH src_rel_path ${CMAKE_CURRENT_SOURCE_DIR} ${src})
@@ -89,13 +86,9 @@
             example_name ${example_name})
     endforeach()
 
-    if(${example_name} MATCHES "(cpu-)")
-        # Example name contains cpu-
-        register_exe(${example_name} ${src} "test" ${LIBM})
-    elseif(${example_name} MATCHES "^(cross-engine|gpu)")
-        # Example name contains cross-engine or gpu-
-        if (NOT DNNL_GPU_RUNTIME STREQUAL "NONE")
->>>>>>> bd6ff1e4
+    if(${example_name} MATCHES "(cross-engine|cpu|gpu)-")
+        # Example name contains cross-engine, cpu or gpu
+        if(NOT ${example_name} MATCHES ".*opencl" OR DNNL_GPU_RUNTIME STREQUAL "OCL")
             register_exe(${example_name} ${src} "test" ${LIBM})
         endif()
     else()
