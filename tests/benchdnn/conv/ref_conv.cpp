--- conflicted
+++ resolved
@@ -31,19 +31,10 @@
     SAFE_V(dnnl_primitive_desc_query(
             pd_ref, dnnl_query_engine, 0, &engine_ref));
 
-<<<<<<< HEAD
-    dnnl_stream_t stream_ref;
-    SAFE_V(create_dnnl_stream(
-            &stream_ref, engine_ref, dnnl_stream_default_flags));
-
     auto src_ref = dnn_mem_t::create_from_host_ptr(
             src_m.md_, engine_ref, (void *)src_m);
     auto wei_ref = dnn_mem_t::create_from_host_ptr(
             wei_m.md_, engine_ref, (void *)wei_m);
-=======
-    dnn_mem_t src_ref(src_m.md_, engine_ref, (void *)src_m);
-    dnn_mem_t wei_ref(wei_m.md_, engine_ref, (void *)wei_m);
->>>>>>> e2cf4939
     dnn_mem_t bia_ref;
     if (p->dir & FLAG_BIA)
         bia_ref = dnn_mem_t::create_from_host_ptr(
