--- conflicted
+++ resolved
@@ -59,11 +59,7 @@
         execute_forward_thr(ithr, nthr, src, weights, bias, dst, scratchpad);
     });
 
-<<<<<<< HEAD
-    if (pd()->wants_zero_pad_dst()) ctx.memory(MKLDNN_ARG_DST)->zero_pad(ctx);
-=======
-    if (pd()->wants_zero_pad_dst()) ctx.memory(DNNL_ARG_DST)->zero_pad();
->>>>>>> 31aec04b
+    if (pd()->wants_zero_pad_dst()) ctx.memory(DNNL_ARG_DST)->zero_pad(ctx);
 }
 
 template <data_type_t src_type, data_type_t wei_type, data_type_t dst_type>
