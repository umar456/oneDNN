--- conflicted
+++ resolved
@@ -57,12 +57,9 @@
    arithmetic/Square_1.rst
    activation/Tanh_1.rst
    activation/TanhBackprop_1.rst
-<<<<<<< HEAD
+   movement/Transpose_1.rst
    arithmetic/BiasAdd_1.rst
    reduction/ReduceSum_1.rst
    arithmetic/Divide_1.rst
    arithmetic/Erf_1.rst
-   arithmetic/PowBackpropExponent_1.rst
-=======
-   movement/Transpose_1.rst
->>>>>>> f18e1820
+   arithmetic/PowBackpropExponent_1.rst